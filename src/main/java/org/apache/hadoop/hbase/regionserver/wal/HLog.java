/**
 * Copyright 2010 The Apache Software Foundation
 *
 * Licensed to the Apache Software Foundation (ASF) under one
 * or more contributor license agreements.  See the NOTICE file
 * distributed with this work for additional information
 * regarding copyright ownership.  The ASF licenses this file
 * to you under the Apache License, Version 2.0 (the
 * "License"); you may not use this file except in compliance
 * with the License.  You may obtain a copy of the License at
 *
 *     http://www.apache.org/licenses/LICENSE-2.0
 *
 * Unless required by applicable law or agreed to in writing, software
 * distributed under the License is distributed on an "AS IS" BASIS,
 * WITHOUT WARRANTIES OR CONDITIONS OF ANY KIND, either express or implied.
 * See the License for the specific language governing permissions and
 * limitations under the License.
 */
package org.apache.hadoop.hbase.regionserver.wal;

import java.io.DataInput;
import java.io.DataOutput;
import java.io.FileNotFoundException;
import java.io.IOException;
import java.io.OutputStream;
import java.io.UnsupportedEncodingException;
import java.lang.reflect.InvocationTargetException;
import java.lang.reflect.Method;
import java.net.URLEncoder;
import java.util.ArrayList;
import java.util.Collections;
import java.util.List;
import java.util.Map;
import java.util.NavigableSet;
import java.util.SortedMap;
import java.util.TreeMap;
import java.util.TreeSet;
import java.util.concurrent.ConcurrentSkipListMap;
import java.util.concurrent.CopyOnWriteArrayList;
import java.util.concurrent.atomic.AtomicInteger;
import java.util.concurrent.atomic.AtomicLong;
import java.util.concurrent.locks.Condition;
import java.util.concurrent.locks.Lock;
import java.util.concurrent.locks.ReentrantLock;
import java.util.regex.Matcher;
import java.util.regex.Pattern;

import org.apache.commons.logging.Log;
import org.apache.commons.logging.LogFactory;
import org.apache.hadoop.conf.Configuration;
import org.apache.hadoop.fs.FileStatus;
import org.apache.hadoop.fs.FileSystem;
import org.apache.hadoop.fs.Path;
import org.apache.hadoop.fs.PathFilter;
import org.apache.hadoop.fs.Syncable;
import org.apache.hadoop.hbase.HBaseConfiguration;
import org.apache.hadoop.hbase.HConstants;
import org.apache.hadoop.hbase.HRegionInfo;
import org.apache.hadoop.hbase.HServerInfo;
import org.apache.hadoop.hbase.HTableDescriptor;
import org.apache.hadoop.hbase.KeyValue;
import org.apache.hadoop.hbase.regionserver.HRegion;
import org.apache.hadoop.hbase.util.Bytes;
import org.apache.hadoop.hbase.util.ClassSize;
import org.apache.hadoop.hbase.util.FSUtils;
import org.apache.hadoop.hbase.util.Threads;
import org.apache.hadoop.io.Writable;

/**
 * HLog stores all the edits to the HStore.  Its the hbase write-ahead-log
 * implementation.
 *
 * It performs logfile-rolling, so external callers are not aware that the
 * underlying file is being rolled.
 *
 * <p>
 * There is one HLog per RegionServer.  All edits for all Regions carried by
 * a particular RegionServer are entered first in the HLog.
 *
 * <p>
 * Each HRegion is identified by a unique long <code>int</code>. HRegions do
 * not need to declare themselves before using the HLog; they simply include
 * their HRegion-id in the <code>append</code> or
 * <code>completeCacheFlush</code> calls.
 *
 * <p>
 * An HLog consists of multiple on-disk files, which have a chronological order.
 * As data is flushed to other (better) on-disk structures, the log becomes
 * obsolete. We can destroy all the log messages for a given HRegion-id up to
 * the most-recent CACHEFLUSH message from that HRegion.
 *
 * <p>
 * It's only practical to delete entire files. Thus, we delete an entire on-disk
 * file F when all of the messages in F have a log-sequence-id that's older
 * (smaller) than the most-recent CACHEFLUSH message for every HRegion that has
 * a message in F.
 *
 * <p>
 * Synchronized methods can never execute in parallel. However, between the
 * start of a cache flush and the completion point, appends are allowed but log
 * rolling is not. To prevent log rolling taking place during this period, a
 * separate reentrant lock is used.
 *
 * <p>To read an HLog, call {@link #getReader(org.apache.hadoop.fs.FileSystem,
 * org.apache.hadoop.fs.Path, org.apache.hadoop.conf.Configuration)}.
 *
 */
public class HLog implements Syncable {
  static final Log LOG = LogFactory.getLog(HLog.class);
  public static final byte [] METAFAMILY = Bytes.toBytes("METAFAMILY");
  static final byte [] METAROW = Bytes.toBytes("METAROW");

  /*
   * Name of directory that holds recovered edits written by the wal log
   * splitting code, one per region
   */
  private static final String RECOVERED_EDITS_DIR = "recovered.edits";
  private static final Pattern EDITFILES_NAME_PATTERN =
    Pattern.compile("-?[0-9]+");

  private final FileSystem fs;
  private final Path dir;
  private final Configuration conf;
  private final LogRollListener listener;
  private final long optionalFlushInterval;
  private final long blocksize;
  private final int flushlogentries;
  private final String prefix;
  private final AtomicInteger unflushedEntries = new AtomicInteger(0);
  private final Path oldLogDir;
  private final List<LogActionsListener> actionListeners =
      Collections.synchronizedList(new ArrayList<LogActionsListener>());


  private static Class<? extends Writer> logWriterClass;
  private static Class<? extends Reader> logReaderClass;

  private OutputStream hdfs_out;     // OutputStream associated with the current SequenceFile.writer
  private int initialReplication;    // initial replication factor of SequenceFile.writer
  private Method getNumCurrentReplicas; // refers to DFSOutputStream.getNumCurrentReplicas
  final static Object [] NO_ARGS = new Object []{};

  // used to indirectly tell syncFs to force the sync
  private boolean forceSync = false;

  public interface Reader {
    void init(FileSystem fs, Path path, Configuration c) throws IOException;
    void close() throws IOException;
    Entry next() throws IOException;
    Entry next(Entry reuse) throws IOException;
    void seek(long pos) throws IOException;
    long getPosition() throws IOException;
  }

  public interface Writer {
    void init(FileSystem fs, Path path, Configuration c) throws IOException;
    void close() throws IOException;
    void sync() throws IOException;
    void append(Entry entry) throws IOException;
    long getLength() throws IOException;
  }

  /*
   * Current log file.
   */
  Writer writer;

  /*
   * Map of all log files but the current one.
   */
  final SortedMap<Long, Path> outputfiles =
    Collections.synchronizedSortedMap(new TreeMap<Long, Path>());

  /*
   * Map of regions to first sequence/edit id in their memstore.
   */
  private final ConcurrentSkipListMap<byte [], Long> lastSeqWritten =
    new ConcurrentSkipListMap<byte [], Long>(Bytes.BYTES_COMPARATOR);

  private volatile boolean closed = false;

  private final AtomicLong logSeqNum = new AtomicLong(0);

  // The timestamp (in ms) when the log file was created.
  private volatile long filenum = -1;

  //number of transactions in the current Hlog.
  private final AtomicInteger numEntries = new AtomicInteger(0);

  // If > than this size, roll the log. This is typically 0.95 times the size
  // of the default Hdfs block size.
  private final long logrollsize;

  // This lock prevents starting a log roll during a cache flush.
  // synchronized is insufficient because a cache flush spans two method calls.
  private final Lock cacheFlushLock = new ReentrantLock();

  // We synchronize on updateLock to prevent updates and to prevent a log roll
  // during an update
  private final Object updateLock = new Object();

  private final boolean enabled;

  /*
   * If more than this many logs, force flush of oldest region to oldest edit
   * goes to disk.  If too many and we crash, then will take forever replaying.
   * Keep the number of logs tidy.
   */
  private final int maxLogs;

  /**
   * Thread that handles group commit
   */
  private final LogSyncer logSyncerThread;

  private final List<LogEntryVisitor> logEntryVisitors =
      new CopyOnWriteArrayList<LogEntryVisitor>();

  /**
   * Pattern used to validate a HLog file name
   */
  private static final Pattern pattern = Pattern.compile(".*\\.\\d*");

  static byte [] COMPLETE_CACHE_FLUSH;
  static {
    try {
      COMPLETE_CACHE_FLUSH =
        "HBASE::CACHEFLUSH".getBytes(HConstants.UTF8_ENCODING);
    } catch (UnsupportedEncodingException e) {
      assert(false);
    }
  }

  // For measuring latency of writes
  private static volatile long writeOps;
  private static volatile long writeTime;
  // For measuring latency of syncs
  private static volatile long syncOps;
  private static volatile long syncTime;

  public static long getWriteOps() {
    long ret = writeOps;
    writeOps = 0;
    return ret;
  }

  public static long getWriteTime() {
    long ret = writeTime;
    writeTime = 0;
    return ret;
  }

  public static long getSyncOps() {
    long ret = syncOps;
    syncOps = 0;
    return ret;
  }

  public static long getSyncTime() {
    long ret = syncTime;
    syncTime = 0;
    return ret;
  }

  /**
   * HLog creating with a null actions listener.
   *
   * @param fs filesystem handle
   * @param dir path to where hlogs are stored
   * @param oldLogDir path to where hlogs are archived
   * @param conf configuration to use
   * @param listener listerner used to request log rolls
   * @throws IOException
   */
  public HLog(final FileSystem fs, final Path dir, final Path oldLogDir,
              final Configuration conf, final LogRollListener listener)
  throws IOException {
    this(fs, dir, oldLogDir, conf, listener, null, true, null);
  }

  /**
   * Create an edit log at the given <code>dir</code> location.
   *
   * You should never have to load an existing log. If there is a log at
   * startup, it should have already been processed and deleted by the time the
   * HLog object is started up.
   *
   * @param fs filesystem handle
   * @param dir path to where hlogs are stored
   * @param oldLogDir path to where hlogs are archived
   * @param conf configuration to use
   * @param listener listerner used to request log rolls
   * @param actionListener optional listener for hlog actions like archiving
   * @param prefix should always be hostname and port in distributed env and it
   *        will be URL encoded before being used. If prefix is null, "hlog"
   *        will be used
   * @throws IOException
   */
  public HLog(final FileSystem fs, final Path dir, final Path oldLogDir,
      final Configuration conf, final LogRollListener listener,
      final LogActionsListener actionListener, final String prefix)
      throws IOException {
    this(fs, dir, oldLogDir, conf, listener, actionListener, true, prefix);
  }

  /**
   * Create an edit log at the given <code>dir</code> location.
   *
   * You should never have to load an existing log. If there is a log at
   * startup, it should have already been processed and deleted by the time the
   * HLog object is started up.
   *
   * @param fs filesystem handle
   * @param dir path to where hlogs are stored
   * @param oldLogDir path to where hlogs are archived
   * @param conf configuration to use
   * @param listener listerner used to request log rolls
   * @param actionListener optional listener for hlog actions like archiving
   * @param ensureNewLogDir boolean to validate whether the log directory
   *        already exists.
   * @param prefix should always be hostname and port in distributed env and it
   *        will be URL encoded before being used. If prefix is null, "hlog"
   *        will be used
   * @throws IOException
   */
  public HLog(final FileSystem fs, final Path dir, final Path oldLogDir,
              final Configuration conf, final LogRollListener listener,
              final LogActionsListener actionListener, final boolean ensureNewLogDir,
              final String prefix)
  throws IOException {
    super();
    this.fs = fs;
    this.dir = dir;
    this.conf = conf;
    this.listener = listener;
    this.flushlogentries =
      conf.getInt("hbase.regionserver.flushlogentries", 1);
    this.blocksize = conf.getLong("hbase.regionserver.hlog.blocksize",
      this.fs.getDefaultBlockSize());
    // Roll at 95% of block size.
    float multi = conf.getFloat("hbase.regionserver.logroll.multiplier", 0.95f);
    this.logrollsize = (long)(this.blocksize * multi);
    this.optionalFlushInterval =
      conf.getLong("hbase.regionserver.optionallogflushinterval", 1 * 1000);
    if (ensureNewLogDir && fs.exists(dir)) {
      throw new IOException("Target HLog directory already exists: " + dir);
    }
    fs.mkdirs(dir);
    this.oldLogDir = oldLogDir;
    if (!fs.exists(oldLogDir)) {
      fs.mkdirs(this.oldLogDir);
    }
    this.maxLogs = conf.getInt("hbase.regionserver.maxlogs", 32);
    this.enabled = conf.getBoolean("hbase.regionserver.hlog.enabled", true);
    LOG.info("HLog configuration: blocksize=" + this.blocksize +
      ", rollsize=" + this.logrollsize +
      ", enabled=" + this.enabled +
      ", flushlogentries=" + this.flushlogentries +
      ", optionallogflushinternal=" + this.optionalFlushInterval + "ms");
    if (actionListener != null) {
      addLogActionsListerner(actionListener);
    }
    // If prefix is null||empty then just name it hlog
    this.prefix = prefix == null || prefix.isEmpty() ?
        "hlog" : URLEncoder.encode(prefix, "UTF8");
    // rollWriter sets this.hdfs_out if it can.
    rollWriter();

    // handle the reflection necessary to call getNumCurrentReplicas()
    this.getNumCurrentReplicas = null;
    if(this.hdfs_out != null) {
      try {
        this.getNumCurrentReplicas = this.hdfs_out.getClass().
          getMethod("getNumCurrentReplicas", new Class<?> []{});
        this.getNumCurrentReplicas.setAccessible(true);
      } catch (NoSuchMethodException e) {
        // Thrown if getNumCurrentReplicas() function isn't available
      } catch (SecurityException e) {
        // Thrown if we can't get access to getNumCurrentReplicas()
        this.getNumCurrentReplicas = null; // could happen on setAccessible()
      }
    }
    if(this.getNumCurrentReplicas != null) {
      LOG.info("Using getNumCurrentReplicas--HDFS-826");
    } else {
      LOG.info("getNumCurrentReplicas--HDFS-826 not available" );
    }

    logSyncerThread = new LogSyncer(this.optionalFlushInterval);
    Threads.setDaemonThreadRunning(logSyncerThread,
        Thread.currentThread().getName() + ".logSyncer");
  }

  /**
   * @return Current state of the monotonically increasing file id.
   */
  public long getFilenum() {
    return this.filenum;
  }

  /**
   * Called by HRegionServer when it opens a new region to ensure that log
   * sequence numbers are always greater than the latest sequence number of the
   * region being brought on-line.
   *
   * @param newvalue We'll set log edit/sequence number to this value if it
   * is greater than the current value.
   */
  public void setSequenceNumber(final long newvalue) {
    for (long id = this.logSeqNum.get(); id < newvalue &&
        !this.logSeqNum.compareAndSet(id, newvalue); id = this.logSeqNum.get()) {
      // This could spin on occasion but better the occasional spin than locking
      // every increment of sequence number.
      LOG.debug("Changed sequenceid from " + logSeqNum + " to " + newvalue);
    }
  }

  /**
   * @return log sequence number
   */
  public long getSequenceNumber() {
    return logSeqNum.get();
  }

  // usage: see TestLogRolling.java
  OutputStream getOutputStream() {
    return this.hdfs_out;
  }

  /**
   * Roll the log writer. That is, start writing log messages to a new file.
   *
   * Because a log cannot be rolled during a cache flush, and a cache flush
   * spans two method calls, a special lock needs to be obtained so that a cache
   * flush cannot start when the log is being rolled and the log cannot be
   * rolled during a cache flush.
   *
   * <p>Note that this method cannot be synchronized because it is possible that
   * startCacheFlush runs, obtaining the cacheFlushLock, then this method could
   * start which would obtain the lock on this but block on obtaining the
   * cacheFlushLock and then completeCacheFlush could be called which would wait
   * for the lock on this and consequently never release the cacheFlushLock
   *
   * @return If lots of logs, flush the returned regions so next time through
   * we can clean logs. Returns null if nothing to flush.
   * @throws org.apache.hadoop.hbase.regionserver.wal.FailedLogCloseException
   * @throws IOException
   */
  public byte [][] rollWriter() throws FailedLogCloseException, IOException {
    // Return if nothing to flush.
    if (this.writer != null && this.numEntries.get() <= 0) {
      return null;
    }
    byte [][] regionsToFlush = null;
    this.cacheFlushLock.lock();
    try {
      if (closed) {
        return regionsToFlush;
      }
      synchronized (updateLock) {
        // Clean up current writer.
        Path oldFile = cleanupCurrentWriter(this.filenum);
        this.filenum = System.currentTimeMillis();
        Path newPath = computeFilename();
        this.writer = createWriterInstance(fs, newPath, HBaseConfiguration
            .create(conf));
        this.initialReplication = fs.getFileStatus(newPath).getReplication();

        // Can we get at the dfsclient outputstream?  If an instance of
        // SFLW, it'll have done the necessary reflection to get at the
        // protected field name.
        this.hdfs_out = null;
        if (this.writer instanceof SequenceFileLogWriter) {
          this.hdfs_out =
            ((SequenceFileLogWriter)this.writer).getDFSCOutputStream();
        }

        LOG.info((oldFile != null?
            "Roll " + FSUtils.getPath(oldFile) + ", entries=" +
            this.numEntries.get() +
            ", filesize=" +
            this.fs.getFileStatus(oldFile).getLen() + ". ": "") +
          "New hlog " + FSUtils.getPath(newPath));
        // Tell our listeners that a new log was created
        if (!this.actionListeners.isEmpty()) {
          for (LogActionsListener list : this.actionListeners) {
            list.logRolled(newPath);
          }
        }
        // Can we delete any of the old log files?
        if (this.outputfiles.size() > 0) {
          if (this.lastSeqWritten.size() <= 0) {
            LOG.debug("Last sequenceid written is empty. Deleting all old hlogs");
            // If so, then no new writes have come in since all regions were
            // flushed (and removed from the lastSeqWritten map). Means can
            // remove all but currently open log file.
            for (Map.Entry<Long, Path> e : this.outputfiles.entrySet()) {
              archiveLogFile(e.getValue(), e.getKey());
            }
            this.outputfiles.clear();
          } else {
            regionsToFlush = cleanOldLogs();
          }
        }
        this.numEntries.set(0);
      }
    } finally {
      this.cacheFlushLock.unlock();
    }
    return regionsToFlush;
  }

  /**
   * This method allows subclasses to inject different writers without having to
   * extend other methods like rollWriter().
   * 
   * @param fs
   * @param path
   * @param conf
   * @return
   * @throws IOException
   */
  protected Writer createWriterInstance(final FileSystem fs, final Path path,
      final Configuration conf) throws IOException {
    return createWriter(fs, path, conf);
  }

  /**
   * Get a reader for the WAL.
   * @param fs
   * @param path
   * @param conf
   * @return A WAL reader.  Close when done with it.
   * @throws IOException
   */
  public static Reader getReader(final FileSystem fs,
    final Path path, Configuration conf)
  throws IOException {
    try {
<<<<<<< HEAD
       HLog.Reader reader = new SequenceFileLogReader(HLogKey.class);
=======
      if (logReaderClass == null) {
        logReaderClass = conf.getClass("hbase.regionserver.hlog.reader.impl",
            SequenceFileLogReader.class, Reader.class);
      }

      HLog.Reader reader = logReaderClass.newInstance();

>>>>>>> 76318b67
      reader.init(fs, path, conf);
      return reader;
    } catch (IOException e) {
      throw e;
    }
    catch (Exception e) {
      throw new IOException("Cannot get log reader", e);
    }
  }

  /**
   * Get a writer for the WAL.
   * @param path
   * @param conf
   * @return A WAL writer.  Close when done with it.
   * @throws IOException
   */
  public static Writer createWriter(final FileSystem fs,
      final Path path, Configuration conf)
  throws IOException {
    try {
<<<<<<< HEAD
      HLog.Writer writer = new SequenceFileLogWriter(HLogKey.class);
=======
      if (logWriterClass == null) {
        logWriterClass = conf.getClass("hbase.regionserver.hlog.writer.impl",
            SequenceFileLogWriter.class, Writer.class);
      }
      HLog.Writer writer = (HLog.Writer) logWriterClass.newInstance();
      
>>>>>>> 76318b67
      writer.init(fs, path, conf);
      return writer;
    } catch (Exception e) {
      IOException ie = new IOException("cannot get log writer");
      ie.initCause(e);
      throw ie;
    }
  }

  /*
   * Clean up old commit logs.
   * @return If lots of logs, flush the returned region so next time through
   * we can clean logs. Returns null if nothing to flush.
   * @throws IOException
   */
  private byte [][] cleanOldLogs() throws IOException {
    Long oldestOutstandingSeqNum = getOldestOutstandingSeqNum();
    // Get the set of all log files whose final ID is older than or
    // equal to the oldest pending region operation
    TreeSet<Long> sequenceNumbers =
      new TreeSet<Long>(this.outputfiles.headMap(
        (Long.valueOf(oldestOutstandingSeqNum.longValue() + 1L))).keySet());
    // Now remove old log files (if any)
    int logsToRemove = sequenceNumbers.size();
    if (logsToRemove > 0) {
      if (LOG.isDebugEnabled()) {
        // Find associated region; helps debugging.
        byte [] oldestRegion = getOldestRegion(oldestOutstandingSeqNum);
        LOG.debug("Found " + logsToRemove + " hlogs to remove " +
          " out of total " + this.outputfiles.size() + "; " +
          "oldest outstanding sequenceid is " + oldestOutstandingSeqNum +
          " from region " + Bytes.toString(oldestRegion));
      }
      for (Long seq : sequenceNumbers) {
        archiveLogFile(this.outputfiles.remove(seq), seq);
      }
    }

    // If too many log files, figure which regions we need to flush.
    byte [][] regions = null;
    int logCount = this.outputfiles.size() - logsToRemove;
    if (logCount > this.maxLogs && this.outputfiles != null &&
        this.outputfiles.size() > 0) {
      regions = findMemstoresWithEditsOlderThan(this.outputfiles.firstKey(),
        this.lastSeqWritten);
      StringBuilder sb = new StringBuilder();
      for (int i = 0; i < regions.length; i++) {
        if (i > 0) sb.append(", ");
        sb.append(Bytes.toStringBinary(regions[i]));
      }
      LOG.info("Too many hlogs: logs=" + logCount + ", maxlogs=" +
        this.maxLogs + "; forcing flush of " + regions.length + " regions(s): " +
        sb.toString());
    }
    return regions;
  }

  /**
   * Return regions (memstores) that have edits that are less than the passed
   * <code>oldestWALseqid</code>.
   * @param oldestWALseqid
   * @param regionsToSeqids
   * @return All regions whose seqid is < than <code>oldestWALseqid</code> (Not
   * necessarily in order).  Null if no regions found.
   */
  static byte [][] findMemstoresWithEditsOlderThan(final long oldestWALseqid,
      final Map<byte [], Long> regionsToSeqids) {
    //  This method is static so it can be unit tested the easier.
    List<byte []> regions = null;
    for (Map.Entry<byte [], Long> e: regionsToSeqids.entrySet()) {
      if (e.getValue().longValue() < oldestWALseqid) {
        if (regions == null) regions = new ArrayList<byte []>();
        regions.add(e.getKey());
      }
    }
    return regions == null?
      null: regions.toArray(new byte [][] {HConstants.EMPTY_BYTE_ARRAY});
  }

  /*
   * @return Logs older than this id are safe to remove.
   */
  private Long getOldestOutstandingSeqNum() {
    return Collections.min(this.lastSeqWritten.values());
  }

  private byte [] getOldestRegion(final Long oldestOutstandingSeqNum) {
    byte [] oldestRegion = null;
    for (Map.Entry<byte [], Long> e: this.lastSeqWritten.entrySet()) {
      if (e.getValue().longValue() == oldestOutstandingSeqNum.longValue()) {
        oldestRegion = e.getKey();
        break;
      }
    }
    return oldestRegion;
  }

  /*
   * Cleans up current writer closing and adding to outputfiles.
   * Presumes we're operating inside an updateLock scope.
   * @return Path to current writer or null if none.
   * @throws IOException
   */
  private Path cleanupCurrentWriter(final long currentfilenum)
  throws IOException {
    Path oldFile = null;
    if (this.writer != null) {
      // Close the current writer, get a new one.
      try {
        this.writer.close();
      } catch (IOException e) {
        // Failed close of log file.  Means we're losing edits.  For now,
        // shut ourselves down to minimize loss.  Alternative is to try and
        // keep going.  See HBASE-930.
        FailedLogCloseException flce =
          new FailedLogCloseException("#" + currentfilenum);
        flce.initCause(e);
        throw e;
      }
      if (currentfilenum >= 0) {
        oldFile = computeFilename();
        this.outputfiles.put(Long.valueOf(this.logSeqNum.get() - 1), oldFile);
      }
    }
    return oldFile;
  }

  private void archiveLogFile(final Path p, final Long seqno) throws IOException {
    Path newPath = getHLogArchivePath(this.oldLogDir, p);
    LOG.info("moving old hlog file " + FSUtils.getPath(p) +
      " whose highest sequenceid is " + seqno + " to " +
      FSUtils.getPath(newPath));
    this.fs.rename(p, newPath);
  }

  /**
   * This is a convenience method that computes a new filename with a given
   * file-number.
   * @return Path
   */
  protected Path computeFilename() {
    if (filenum < 0) {
      throw new RuntimeException("hlog file number can't be < 0");
    }
    return new Path(dir, prefix + "." + filenum);
  }

  /**
   * Shut down the log and delete the log directory
   *
   * @throws IOException
   */
  public void closeAndDelete() throws IOException {
    close();
    FileStatus[] files = fs.listStatus(this.dir);
    for(FileStatus file : files) {
      fs.rename(file.getPath(),
          getHLogArchivePath(this.oldLogDir, file.getPath()));
    }
    LOG.debug("Moved " + files.length + " log files to " +
        FSUtils.getPath(this.oldLogDir));
    fs.delete(dir, true);
  }

  /**
   * Shut down the log.
   *
   * @throws IOException
   */
  public void close() throws IOException {
    try {
      logSyncerThread.interrupt();
      // Make sure we synced everything
      logSyncerThread.join(this.optionalFlushInterval*2);
    } catch (InterruptedException e) {
      LOG.error("Exception while waiting for syncer thread to die", e);
    }

    cacheFlushLock.lock();
    try {
      synchronized (updateLock) {
        this.closed = true;
        if (LOG.isDebugEnabled()) {
          LOG.debug("closing hlog writer in " + this.dir.toString());
        }
        this.writer.close();
      }
    } finally {
      cacheFlushLock.unlock();
    }
  }

   /** Append an entry to the log.
   *
   * @param regionInfo
   * @param logEdit
   * @param now Time of this edit write.
   * @throws IOException
   */
  public void append(HRegionInfo regionInfo, WALEdit logEdit,
    final long now,
    final boolean isMetaRegion)
  throws IOException {
    byte [] regionName = regionInfo.getRegionName();
    byte [] tableName = regionInfo.getTableDesc().getName();
    this.append(regionInfo, makeKey(regionName, tableName, -1, now), logEdit);
  }

  /**
   * @param now
   * @param regionName
   * @param tableName
   * @return New log key.
   */
  protected HLogKey makeKey(byte[] regionName, byte[] tableName, long seqnum, long now) {
    return new HLogKey(regionName, tableName, seqnum, now);
  }



  /** Append an entry to the log.
   *
   * @param regionInfo
   * @param logEdit
   * @param logKey
   * @throws IOException
   */
  public void append(HRegionInfo regionInfo, HLogKey logKey, WALEdit logEdit)
  throws IOException {
    if (this.closed) {
      throw new IOException("Cannot append; log is closed");
    }
    byte [] regionName = regionInfo.getRegionName();
    synchronized (updateLock) {
      long seqNum = obtainSeqNum();
      logKey.setLogSeqNum(seqNum);
      // The 'lastSeqWritten' map holds the sequence number of the oldest
      // write for each region (i.e. the first edit added to the particular
      // memstore). When the cache is flushed, the entry for the
      // region being flushed is removed if the sequence number of the flush
      // is greater than or equal to the value in lastSeqWritten.
      this.lastSeqWritten.putIfAbsent(regionName, Long.valueOf(seqNum));
      doWrite(regionInfo, logKey, logEdit);
      this.unflushedEntries.incrementAndGet();
      this.numEntries.incrementAndGet();
    }

    // sync txn to file system
    this.sync(regionInfo.isMetaRegion());
  }

  /**
   * Append a set of edits to the log. Log edits are keyed by regionName,
   * rowname, and log-sequence-id.
   *
   * Later, if we sort by these keys, we obtain all the relevant edits for a
   * given key-range of the HRegion (TODO). Any edits that do not have a
   * matching COMPLETE_CACHEFLUSH message can be discarded.
   *
   * <p>
   * Logs cannot be restarted once closed, or once the HLog process dies. Each
   * time the HLog starts, it must create a new log. This means that other
   * systems should process the log appropriately upon each startup (and prior
   * to initializing HLog).
   *
   * synchronized prevents appends during the completion of a cache flush or for
   * the duration of a log roll.
   *
   * @param info
   * @param tableName
   * @param edits
   * @param now
   * @throws IOException
   */
  public void append(HRegionInfo info, byte [] tableName, WALEdit edits,
    final long now)
  throws IOException {
    if (edits.isEmpty()) return;

    byte[] regionName = info.getRegionName();
    if (this.closed) {
      throw new IOException("Cannot append; log is closed");
    }
    synchronized (this.updateLock) {
      long seqNum = obtainSeqNum();
      // The 'lastSeqWritten' map holds the sequence number of the oldest
      // write for each region (i.e. the first edit added to the particular
      // memstore). . When the cache is flushed, the entry for the
      // region being flushed is removed if the sequence number of the flush
      // is greater than or equal to the value in lastSeqWritten.
      this.lastSeqWritten.putIfAbsent(regionName, seqNum);
      HLogKey logKey = makeKey(regionName, tableName, seqNum, now);
      doWrite(info, logKey, edits);
      this.numEntries.incrementAndGet();

      // Only count 1 row as an unflushed entry.
      this.unflushedEntries.incrementAndGet();
    }
    // sync txn to file system
    this.sync(info.isMetaRegion());
  }

  /**
   * This thread is responsible to call syncFs and buffer up the writers while
   * it happens.
   */
   class LogSyncer extends Thread {

    // Using fairness to make sure locks are given in order
    private final ReentrantLock lock = new ReentrantLock(true);

    // Condition used to wait until we have something to sync
    private final Condition queueEmpty = lock.newCondition();

    // Condition used to signal that the sync is done
    private final Condition syncDone = lock.newCondition();

    private final long optionalFlushInterval;

    private boolean syncerShuttingDown = false;

    LogSyncer(long optionalFlushInterval) {
      this.optionalFlushInterval = optionalFlushInterval;
    }

    @Override
    public void run() {
      try {
        lock.lock();
        // awaiting with a timeout doesn't always
        // throw exceptions on interrupt
        while(!this.isInterrupted()) {

          // Wait until something has to be hflushed or do it if we waited
          // enough time (useful if something appends but does not hflush).
          // 0 or less means that it timed out and maybe waited a bit more.
          if (!(queueEmpty.awaitNanos(
              this.optionalFlushInterval*1000000) <= 0)) {
            forceSync = true;
          }

          // We got the signal, let's hflush. We currently own the lock so new
          // writes are waiting to acquire it in addToSyncQueue while the ones
          // we hflush are waiting on await()
          hflush();

          // Release all the clients waiting on the hflush. Notice that we still
          // own the lock until we get back to await at which point all the
          // other threads waiting will first acquire and release locks
          syncDone.signalAll();
        }
      } catch (IOException e) {
        LOG.error("Error while syncing, requesting close of hlog ", e);
        requestLogRoll();
      } catch (InterruptedException e) {
        LOG.debug(getName() + "interrupted while waiting for sync requests");
      } finally {
        syncerShuttingDown = true;
        syncDone.signalAll();
        lock.unlock();
        LOG.info(getName() + " exiting");
      }
    }

    /**
     * This method first signals the thread that there's a sync needed
     * and then waits for it to happen before returning.
     */
    public void addToSyncQueue(boolean force) {

      // Don't bother if somehow our append was already hflushed
      if (unflushedEntries.get() == 0) {
        return;
      }
      lock.lock();
      try {
        if (syncerShuttingDown) {
          LOG.warn(getName() + " was shut down while waiting for sync");
          return;
        }
        if(force) {
          forceSync = true;
        }
        // Wake the thread
        queueEmpty.signal();

        // Wait for it to hflush
        syncDone.await();
      } catch (InterruptedException e) {
        LOG.debug(getName() + " was interrupted while waiting for sync", e);
      }
      finally {
        lock.unlock();
      }
    }
  }

  public void sync(){
    sync(false);
  }

  /**
   * This method calls the LogSyncer in order to group commit the sync
   * with other threads.
   * @param force For catalog regions, force the sync to happen
   */
  public void sync(boolean force) {
    logSyncerThread.addToSyncQueue(force);
  }

  public void hflush() throws IOException {
    synchronized (this.updateLock) {
      if (this.closed) {
        return;
      }
      boolean logRollRequested = false;
      if (this.forceSync ||
          this.unflushedEntries.get() >= this.flushlogentries) {
        try {
          long now = System.currentTimeMillis();
          this.writer.sync();
          syncTime += System.currentTimeMillis() - now;
          syncOps++;
          this.forceSync = false;
          this.unflushedEntries.set(0);

          // if the number of replicas in HDFS has fallen below the initial
          // value, then roll logs.
          try {
            int numCurrentReplicas = getLogReplication();
            if (numCurrentReplicas != 0 &&
                numCurrentReplicas < this.initialReplication) {
              LOG.warn("HDFS pipeline error detected. " +
                  "Found " + numCurrentReplicas + " replicas but expecting " +
                  this.initialReplication + " replicas. " +
                  " Requesting close of hlog.");
              requestLogRoll();
              logRollRequested = true;
            }
          } catch (Exception e) {
              LOG.warn("Unable to invoke DFSOutputStream.getNumCurrentReplicas" + e +
                       " still proceeding ahead...");
          }
        } catch (IOException e) {
          LOG.fatal("Could not append. Requesting close of hlog", e);
          requestLogRoll();
          throw e;
        }
      }

      if (!logRollRequested && (this.writer.getLength() > this.logrollsize)) {
        requestLogRoll();
      }
    }
  }

  /**
   * This method gets the datanode replication count for the current HLog.
   *
   * If the pipeline isn't started yet or is empty, you will get the default
   * replication factor.  Therefore, if this function returns 0, it means you
   * are not properly running with the HDFS-826 patch.
   * @throws InvocationTargetException
   * @throws IllegalAccessException
   * @throws IllegalArgumentException
   *
   * @throws Exception
   */
  int getLogReplication() throws IllegalArgumentException, IllegalAccessException, InvocationTargetException {
    if(this.getNumCurrentReplicas != null && this.hdfs_out != null) {
      Object repl = this.getNumCurrentReplicas.invoke(this.hdfs_out, NO_ARGS);
      if (repl instanceof Integer) {
        return ((Integer)repl).intValue();
      }
    }
    return 0;
  }

  boolean canGetCurReplicas() {
    return this.getNumCurrentReplicas != null;
  }

  public void hsync() throws IOException {
    // Not yet implemented up in hdfs so just call hflush.
    hflush();
  }

  private void requestLogRoll() {
    if (this.listener != null) {
      this.listener.logRollRequested();
    }
  }

  protected void doWrite(HRegionInfo info, HLogKey logKey, WALEdit logEdit)
  throws IOException {
    if (!this.enabled) {
      return;
    }
    if (!this.logEntryVisitors.isEmpty()) {
      for (LogEntryVisitor visitor : this.logEntryVisitors) {
        visitor.visitLogEntryBeforeWrite(info, logKey, logEdit);
      }
    }
    try {
      long now = System.currentTimeMillis();
      this.writer.append(new HLog.Entry(logKey, logEdit));
      long took = System.currentTimeMillis() - now;
      writeTime += took;
      writeOps++;
      if (took > 1000) {
        LOG.warn(Thread.currentThread().getName() + " took " + took +
          "ms appending an edit to hlog; editcount=" + this.numEntries.get());
      }
    } catch (IOException e) {
      LOG.fatal("Could not append. Requesting close of hlog", e);
      requestLogRoll();
      throw e;
    }
  }

  /** @return How many items have been added to the log */
  int getNumEntries() {
    return numEntries.get();
  }

  /**
   * Obtain a log sequence number.
   */
  private long obtainSeqNum() {
    return this.logSeqNum.incrementAndGet();
  }

  /** @return the number of log files in use */
  int getNumLogFiles() {
    return outputfiles.size();
  }

  /**
   * By acquiring a log sequence ID, we can allow log messages to continue while
   * we flush the cache.
   *
   * Acquire a lock so that we do not roll the log between the start and
   * completion of a cache-flush. Otherwise the log-seq-id for the flush will
   * not appear in the correct logfile.
   *
   * @return sequence ID to pass {@link #completeCacheFlush(byte[], byte[], long, boolean)}
   * (byte[], byte[], long)}
   * @see #completeCacheFlush(byte[], byte[], long, boolean)
   * @see #abortCacheFlush()
   */
  public long startCacheFlush() {
    this.cacheFlushLock.lock();
    return obtainSeqNum();
  }

  /**
   * Complete the cache flush
   *
   * Protected by cacheFlushLock
   *
   * @param regionName
   * @param tableName
   * @param logSeqId
   * @throws IOException
   */
  public void completeCacheFlush(final byte [] regionName, final byte [] tableName,
    final long logSeqId,
    final boolean isMetaRegion)
  throws IOException {
    try {
      if (this.closed) {
        return;
      }
      synchronized (updateLock) {
        long now = System.currentTimeMillis();
        WALEdit edit = completeCacheFlushLogEdit();
        HLogKey key = makeKey(regionName, tableName, logSeqId,
            System.currentTimeMillis());
        this.writer.append(new Entry(key, edit));
        writeTime += System.currentTimeMillis() - now;
        writeOps++;
        this.numEntries.incrementAndGet();
        Long seq = this.lastSeqWritten.get(regionName);
        if (seq != null && logSeqId >= seq.longValue()) {
          this.lastSeqWritten.remove(regionName);
        }
      }
      // sync txn to file system
      this.sync(isMetaRegion);

    } finally {
      this.cacheFlushLock.unlock();
    }
  }

  private WALEdit completeCacheFlushLogEdit() {
    KeyValue kv = new KeyValue(METAROW, METAFAMILY, null,
      System.currentTimeMillis(), COMPLETE_CACHE_FLUSH);
    WALEdit e = new WALEdit();
    e.add(kv);
    return e;
  }

  /**
   * Abort a cache flush.
   * Call if the flush fails. Note that the only recovery for an aborted flush
   * currently is a restart of the regionserver so the snapshot content dropped
   * by the failure gets restored to the memstore.
   */
  public void abortCacheFlush() {
    this.cacheFlushLock.unlock();
  }

  /**
   * @param family
   * @return true if the column is a meta column
   */
  public static boolean isMetaFamily(byte [] family) {
    return Bytes.equals(METAFAMILY, family);
  }

  @SuppressWarnings("unchecked")
  public static Class<? extends HLogKey> getKeyClass(Configuration conf) {
     return (Class<? extends HLogKey>)
       conf.getClass("hbase.regionserver.hlog.keyclass", HLogKey.class);
  }

  public static HLogKey newKey(Configuration conf) throws IOException {
    Class<? extends HLogKey> keyClass = getKeyClass(conf);
    try {
      return keyClass.newInstance();
    } catch (InstantiationException e) {
      throw new IOException("cannot create hlog key");
    } catch (IllegalAccessException e) {
      throw new IOException("cannot create hlog key");
    }
  }

<<<<<<< HEAD

=======
>>>>>>> 76318b67
  /**
   * Utility class that lets us keep track of the edit with it's key
   * Only used when splitting logs
   */
  public static class Entry implements Writable {
    private WALEdit edit;
    private HLogKey key;

    public Entry() {
      edit = new WALEdit();
      key = new HLogKey();
    }

    /**
     * Constructor for both params
     * @param edit log's edit
     * @param key log's key
     */
    public Entry(HLogKey key, WALEdit edit) {
      super();
      this.key = key;
      this.edit = edit;
    }
    /**
     * Gets the edit
     * @return edit
     */
    public WALEdit getEdit() {
      return edit;
    }
    /**
     * Gets the key
     * @return key
     */
    public HLogKey getKey() {
      return key;
    }

    @Override
    public String toString() {
      return this.key + "=" + this.edit;
    }

    @Override
    public void write(DataOutput dataOutput) throws IOException {
      this.key.write(dataOutput);
      this.edit.write(dataOutput);
    }

    @Override
    public void readFields(DataInput dataInput) throws IOException {
      this.key.readFields(dataInput);
      this.edit.readFields(dataInput);
    }
  }

  /**
   * Construct the HLog directory name
   *
   * @param info HServerInfo for server
   * @return the HLog directory name
   */
  public static String getHLogDirectoryName(HServerInfo info) {
    return getHLogDirectoryName(info.getServerName());
  }

  /**
   * Construct the HLog directory name
   *
   * @param serverAddress
   * @param startCode
   * @return the HLog directory name
   */
  public static String getHLogDirectoryName(String serverAddress,
      long startCode) {
    if (serverAddress == null || serverAddress.length() == 0) {
      return null;
    }
    return getHLogDirectoryName(
        HServerInfo.getServerName(serverAddress, startCode));
  }

  /**
   * Construct the HLog directory name
   *
   * @param serverName
   * @return the HLog directory name
   */
  public static String getHLogDirectoryName(String serverName) {
    StringBuilder dirName = new StringBuilder(HConstants.HREGION_LOGDIR_NAME);
    dirName.append("/");
    dirName.append(serverName);
    return dirName.toString();
  }

  /**
   * Get the directory we are making logs in.
   *
   * @return dir
   */
  protected Path getDir() {
    return dir;
  }

  public static boolean validateHLogFilename(String filename) {
    return pattern.matcher(filename).matches();
  }

  static Path getHLogArchivePath(Path oldLogDir, Path p) {
    return new Path(oldLogDir, p.getName());
  }

<<<<<<< HEAD
  /*
   * Path to a file under RECOVERED_EDITS_DIR directory of the region found in
   * <code>logEntry</code> named for the sequenceid in the passed
   * <code>logEntry</code>: e.g. /hbase/some_table/2323432434/recovered.edits/2332.
   * This method also ensures existence of RECOVERED_EDITS_DIR under the region
   * creating it if necessary.
   * @param fs
   * @param logEntry
   * @param rootDir HBase root dir.
   * @return Path to file into which to dump split log edits.
   * @throws IOException
   */
  private static Path getRegionSplitEditsPath(final FileSystem fs,
      final Entry logEntry, final Path rootDir)
  throws IOException {
    Path tableDir = HTableDescriptor.getTableDir(rootDir,
      logEntry.getKey().getTablename());
    Path regiondir = HRegion.getRegionDir(tableDir,
      HRegionInfo.encodeRegionName(logEntry.getKey().getRegionName()));
    Path dir = getRegionDirRecoveredEditsDir(regiondir);
    if (!fs.exists(dir)) {
      if (!fs.mkdirs(dir)) LOG.warn("mkdir failed on " + dir);
    }
    return new Path(dir,
      formatRecoveredEditsFileName(logEntry.getKey().getLogSeqNum()));
   }

  static String formatRecoveredEditsFileName(final long seqid) {
    return String.format("%019d", seqid);
  }

=======
>>>>>>> 76318b67
  /**
   * Returns sorted set of edit files made by wal-log splitter.
   * @param fs
   * @param regiondir
   * @return Files in passed <code>regiondir</code> as a sorted set.
   * @throws IOException
   */
  public static NavigableSet<Path> getSplitEditFilesSorted(final FileSystem fs,
      final Path regiondir) throws IOException {
    Path editsdir = getRegionDirRecoveredEditsDir(regiondir);
    FileStatus[] files = fs.listStatus(editsdir, new PathFilter() {
      @Override
      public boolean accept(Path p) {
        boolean result = false;
        try {
          // Return files and only files that match the editfile names pattern.
          // There can be other files in this directory other than edit files.
          // In particular, on error, we'll move aside the bad edit file giving
          // it a timestamp suffix.  See moveAsideBadEditsFile.
          Matcher m = EDITFILES_NAME_PATTERN.matcher(p.getName());
          result = fs.isFile(p) && m.matches();
        } catch (IOException e) {
          LOG.warn("Failed isFile check on " + p);
        }
        return result;
      }
    });
    NavigableSet<Path> filesSorted = new TreeSet<Path>();
    if (files == null) return filesSorted;
    for (FileStatus status: files) {
      filesSorted.add(status.getPath());
    }
    return filesSorted;
  }

  /**
   * Move aside a bad edits file.
   * @param fs
   * @param edits Edits file to move aside.
   * @return The name of the moved aside file.
   * @throws IOException
   */
  public static Path moveAsideBadEditsFile(final FileSystem fs,
      final Path edits)
  throws IOException {
    Path moveAsideName = new Path(edits.getParent(), edits.getName() + "." +
      System.currentTimeMillis());
    if (!fs.rename(edits, moveAsideName)) {
      LOG.warn("Rename failed from " + edits + " to " + moveAsideName);
    }
    return moveAsideName;
  }

  /**
   * @param regiondir This regions directory in the filesystem.
   * @return The directory that holds recovered edits files for the region
   * <code>regiondir</code>
   */
  public static Path getRegionDirRecoveredEditsDir(final Path regiondir) {
    return new Path(regiondir, RECOVERED_EDITS_DIR);
  }

  /**
   *
   * @param visitor
   */
  public void addLogEntryVisitor(LogEntryVisitor visitor) {
    this.logEntryVisitors.add(visitor);
  }

  /**
   *
   * @param visitor
   */
  public void removeLogEntryVisitor(LogEntryVisitor visitor) {
    this.logEntryVisitors.remove(visitor);
  }


  public void addLogActionsListerner(LogActionsListener list) {
    LOG.info("Adding a listener");
    this.actionListeners.add(list);
  }

  public boolean removeLogActionsListener(LogActionsListener list) {
    return this.actionListeners.remove(list);
  }

  private static void usage() {
    System.err.println("Usage: java org.apache.hbase.HLog" +
        " {--dump <logfile>... | --split <logdir>...}");
  }

  /**
   * Pass one or more log file names and it will either dump out a text version
   * on <code>stdout</code> or split the specified log files.
   *
   * @param args
   * @throws IOException
   */
  public static void main(String[] args) throws IOException {
    if (args.length < 2) {
      usage();
      System.exit(-1);
    }
    boolean dump = true;
    if (args[0].compareTo("--dump") != 0) {
      if (args[0].compareTo("--split") == 0) {
        dump = false;

      } else {
        usage();
        System.exit(-1);
      }
    }
    Configuration conf = HBaseConfiguration.create();
    FileSystem fs = FileSystem.get(conf);
    final Path baseDir = new Path(conf.get(HConstants.HBASE_DIR));
    final Path oldLogDir = new Path(baseDir, HConstants.HREGION_OLDLOGDIR_NAME);
    for (int i = 1; i < args.length; i++) {
      Path logPath = new Path(args[i]);
      if (!fs.exists(logPath)) {
        throw new FileNotFoundException(args[i] + " does not exist");
      }
      if (dump) {
        if (!fs.isFile(logPath)) {
          throw new IOException(args[i] + " is not a file");
        }
        Reader log = getReader(fs, logPath, conf);
        try {
          HLog.Entry entry;
          while ((entry = log.next()) != null) {
            System.out.println(entry.toString());
          }
        } finally {
          log.close();
        }
      } else {
        if (!fs.getFileStatus(logPath).isDir()) {
          throw new IOException(args[i] + " is not a directory");
        }
        HLogSplitter logSplitter = HLogSplitter.createLogSplitter(conf);
        logSplitter.splitLog(baseDir, logPath, oldLogDir, fs, conf);
      }
    }
  }

  public static final long FIXED_OVERHEAD = ClassSize.align(
      ClassSize.OBJECT + (5 * ClassSize.REFERENCE) +
      ClassSize.ATOMIC_INTEGER + Bytes.SIZEOF_INT + (3 * Bytes.SIZEOF_LONG));

}<|MERGE_RESOLUTION|>--- conflicted
+++ resolved
@@ -538,9 +538,6 @@
     final Path path, Configuration conf)
   throws IOException {
     try {
-<<<<<<< HEAD
-       HLog.Reader reader = new SequenceFileLogReader(HLogKey.class);
-=======
       if (logReaderClass == null) {
         logReaderClass = conf.getClass("hbase.regionserver.hlog.reader.impl",
             SequenceFileLogReader.class, Reader.class);
@@ -548,7 +545,6 @@
 
       HLog.Reader reader = logReaderClass.newInstance();
 
->>>>>>> 76318b67
       reader.init(fs, path, conf);
       return reader;
     } catch (IOException e) {
@@ -570,16 +566,12 @@
       final Path path, Configuration conf)
   throws IOException {
     try {
-<<<<<<< HEAD
-      HLog.Writer writer = new SequenceFileLogWriter(HLogKey.class);
-=======
       if (logWriterClass == null) {
         logWriterClass = conf.getClass("hbase.regionserver.hlog.writer.impl",
             SequenceFileLogWriter.class, Writer.class);
       }
       HLog.Writer writer = (HLog.Writer) logWriterClass.newInstance();
       
->>>>>>> 76318b67
       writer.init(fs, path, conf);
       return writer;
     } catch (Exception e) {
@@ -1218,10 +1210,6 @@
     }
   }
 
-<<<<<<< HEAD
-
-=======
->>>>>>> 76318b67
   /**
    * Utility class that lets us keep track of the edit with it's key
    * Only used when splitting logs
@@ -1334,40 +1322,6 @@
     return new Path(oldLogDir, p.getName());
   }
 
-<<<<<<< HEAD
-  /*
-   * Path to a file under RECOVERED_EDITS_DIR directory of the region found in
-   * <code>logEntry</code> named for the sequenceid in the passed
-   * <code>logEntry</code>: e.g. /hbase/some_table/2323432434/recovered.edits/2332.
-   * This method also ensures existence of RECOVERED_EDITS_DIR under the region
-   * creating it if necessary.
-   * @param fs
-   * @param logEntry
-   * @param rootDir HBase root dir.
-   * @return Path to file into which to dump split log edits.
-   * @throws IOException
-   */
-  private static Path getRegionSplitEditsPath(final FileSystem fs,
-      final Entry logEntry, final Path rootDir)
-  throws IOException {
-    Path tableDir = HTableDescriptor.getTableDir(rootDir,
-      logEntry.getKey().getTablename());
-    Path regiondir = HRegion.getRegionDir(tableDir,
-      HRegionInfo.encodeRegionName(logEntry.getKey().getRegionName()));
-    Path dir = getRegionDirRecoveredEditsDir(regiondir);
-    if (!fs.exists(dir)) {
-      if (!fs.mkdirs(dir)) LOG.warn("mkdir failed on " + dir);
-    }
-    return new Path(dir,
-      formatRecoveredEditsFileName(logEntry.getKey().getLogSeqNum()));
-   }
-
-  static String formatRecoveredEditsFileName(final long seqid) {
-    return String.format("%019d", seqid);
-  }
-
-=======
->>>>>>> 76318b67
   /**
    * Returns sorted set of edit files made by wal-log splitter.
    * @param fs
