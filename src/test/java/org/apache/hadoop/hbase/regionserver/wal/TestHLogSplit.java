/**
 * Copyright 2010 The Apache Software Foundation
 *
 * Licensed to the Apache Software Foundation (ASF) under one
 * or more contributor license agreements.  See the NOTICE file
 * distributed with this work for additional information
 * regarding copyright ownership.  The ASF licenses this file
 * to you under the Apache License, Version 2.0 (the
 * "License"); you may not use this file except in compliance
 * with the License.  You may obtain a copy of the License at
 *
 *     http://www.apache.org/licenses/LICENSE-2.0
 *
 * Unless required by applicable law or agreed to in writing, software
 * distributed under the License is distributed on an "AS IS" BASIS,
 * WITHOUT WARRANTIES OR CONDITIONS OF ANY KIND, either express or implied.
 * See the License for the specific language governing permissions and
 * limitations under the License.
 */
package org.apache.hadoop.hbase.regionserver.wal;

import static org.junit.Assert.assertEquals;
import static org.junit.Assert.assertNull;
import static org.junit.Assert.assertTrue;

import java.io.FileNotFoundException;
import java.io.IOException;
import java.util.ArrayList;
import java.util.Collections;
import java.util.List;
import java.util.concurrent.atomic.AtomicBoolean;
import java.util.concurrent.atomic.AtomicLong;

import org.apache.hadoop.conf.Configuration;
import org.apache.hadoop.fs.FSDataInputStream;
import org.apache.hadoop.fs.FSDataOutputStream;
import org.apache.hadoop.fs.FileStatus;
import org.apache.hadoop.fs.FileSystem;
import org.apache.hadoop.fs.Path;
import org.apache.hadoop.hbase.HBaseTestingUtility;
import org.apache.hadoop.hbase.HRegionInfo;
import org.apache.hadoop.hbase.HTableDescriptor;
import org.apache.hadoop.hbase.KeyValue;
import org.apache.hadoop.hbase.regionserver.HRegion;
import org.apache.hadoop.hbase.util.Bytes;
import org.apache.hadoop.hbase.util.Threads;
import org.apache.hadoop.ipc.RemoteException;
import org.junit.After;
import org.junit.AfterClass;
import org.junit.Before;
import org.junit.BeforeClass;
import org.junit.Ignore;
import org.junit.Test;

/**
 * Testing {@link HLog} splitting code.
 */
public class TestHLogSplit {

  private Configuration conf;
  private FileSystem fs;

  private final static HBaseTestingUtility
          TEST_UTIL = new HBaseTestingUtility();


  private static final Path hbaseDir = new Path("/hbase");
  private static final Path hlogDir = new Path(hbaseDir, "hlog");
  private static final Path oldLogDir = new Path(hbaseDir, "hlog.old");
  private static final Path corruptDir = new Path(hbaseDir, ".corrupt");

  private static final int NUM_WRITERS = 10;
  private static final int ENTRIES = 10; // entries per writer per region

  private HLog.Writer[] writer = new HLog.Writer[NUM_WRITERS];
  private long seq = 0;
  private static final byte[] TABLE_NAME = "t1".getBytes();
  private static final byte[] FAMILY = "f1".getBytes();
  private static final byte[] QUALIFIER = "q1".getBytes();
  private static final byte[] VALUE = "v1".getBytes();
  private static final String HLOG_FILE_PREFIX = "hlog.dat.";
  private static List<String> regions;
  private static final String HBASE_SKIP_ERRORS = "hbase.hlog.split.skip.errors";


  static enum Corruptions {
    INSERT_GARBAGE_ON_FIRST_LINE,
    INSERT_GARBAGE_IN_THE_MIDDLE,
    APPEND_GARBAGE,
  }

  @BeforeClass
  public static void setUpBeforeClass() throws Exception {
    TEST_UTIL.getConfiguration().
            setInt("hbase.regionserver.flushlogentries", 1);
    TEST_UTIL.getConfiguration().
            setBoolean("dfs.support.append", true);
    TEST_UTIL.getConfiguration().
            setStrings("hbase.rootdir", hbaseDir.toString());
    TEST_UTIL.getConfiguration().
            setClass("hbase.regionserver.hlog.writer.impl",
                InstrumentedSequenceFileLogWriter.class, HLog.Writer.class);

    TEST_UTIL.startMiniDFSCluster(2);
  }

  @AfterClass
  public static void tearDownAfterClass() throws Exception {
    TEST_UTIL.shutdownMiniDFSCluster();
  }

  @Before
  public void setUp() throws Exception {
    conf = TEST_UTIL.getConfiguration();
    fs = TEST_UTIL.getDFSCluster().getFileSystem();
    FileStatus[] entries = fs.listStatus(new Path("/"));
    for (FileStatus dir : entries){
      fs.delete(dir.getPath(), true);
    }
    seq = 0;
    regions = new ArrayList<String>();
    Collections.addAll(regions, "bbb", "ccc");
    InstrumentedSequenceFileLogWriter.activateFailure = false;
    // Set the soft lease for hdfs to be down from default of 5 minutes or so.
    TEST_UTIL.setNameNodeNameSystemLeasePeriod(100, 50000);
  }

  @After
  public void tearDown() throws Exception {
  }

  @Test(expected = IOException.class)
  public void testSplitFailsIfNewHLogGetsCreatedAfterSplitStarted()
  throws IOException {
    AtomicBoolean stop = new AtomicBoolean(false);
    generateHLogs(-1);
    fs.initialize(fs.getUri(), conf);
    try {
    (new ZombieNewLogWriterRegionServer(stop)).start();
    HLogSplitter logSplitter = HLogSplitter.createLogSplitter(conf);
      logSplitter.splitLog(hbaseDir, hlogDir, oldLogDir, fs, conf);
    } finally {
      stop.set(true);
    }
  }


  @Test
  public void testSplitPreservesEdits() throws IOException{
    final String REGION = "region__1";
    regions.removeAll(regions);
    regions.add(REGION);

    generateHLogs(1, 10, -1);
    fs.initialize(fs.getUri(), conf);
    HLogSplitter logSplitter = HLogSplitter.createLogSplitter(conf);
    logSplitter.splitLog(hbaseDir, hlogDir, oldLogDir, fs, conf);

    Path originalLog = (fs.listStatus(oldLogDir))[0].getPath();
    Path splitLog = getLogForRegion(hbaseDir, TABLE_NAME, REGION);

    assertEquals("edits differ after split", true, logsAreEqual(originalLog, splitLog));
  }


  @Test
  public void testEmptyLogFiles() throws IOException {

    injectEmptyFile(".empty", true);
    generateHLogs(Integer.MAX_VALUE);
    injectEmptyFile("empty", true);

    // make fs act as a different client now
    // initialize will create a new DFSClient with a new client ID
    fs.initialize(fs.getUri(), conf);

    HLogSplitter logSplitter = HLogSplitter.createLogSplitter(conf);
    logSplitter.splitLog(hbaseDir, hlogDir, oldLogDir, fs, conf);


    for (String region : regions) {
      Path logfile = getLogForRegion(hbaseDir, TABLE_NAME, region);
      assertEquals(NUM_WRITERS * ENTRIES, countHLog(logfile, fs, conf));
    }

  }


  @Test
  public void testEmptyOpenLogFiles() throws IOException {
    injectEmptyFile(".empty", false);
    generateHLogs(Integer.MAX_VALUE);
    injectEmptyFile("empty", false);

    // make fs act as a different client now
    // initialize will create a new DFSClient with a new client ID
    fs.initialize(fs.getUri(), conf);

    HLogSplitter logSplitter = HLogSplitter.createLogSplitter(conf);
    logSplitter.splitLog(hbaseDir, hlogDir, oldLogDir, fs, conf);

    for (String region : regions) {
      Path logfile = getLogForRegion(hbaseDir, TABLE_NAME, region);
      assertEquals(NUM_WRITERS * ENTRIES, countHLog(logfile, fs, conf));
    }
  }

  @Test
  public void testOpenZeroLengthReportedFileButWithDataGetsSplit() throws IOException {
    // generate logs but leave hlog.dat.5 open.
    generateHLogs(5);

    fs.initialize(fs.getUri(), conf);

    HLogSplitter logSplitter = HLogSplitter.createLogSplitter(conf);
    logSplitter.splitLog(hbaseDir, hlogDir, oldLogDir, fs, conf);

    for (String region : regions) {
      Path logfile = getLogForRegion(hbaseDir, TABLE_NAME, region);
      assertEquals(NUM_WRITERS * ENTRIES, countHLog(logfile, fs, conf));
    }


  }


  @Test
  public void testTralingGarbageCorruptionFileSkipErrorsPasses() throws IOException {
    conf.setBoolean(HBASE_SKIP_ERRORS, true);
    generateHLogs(Integer.MAX_VALUE);
    corruptHLog(new Path(hlogDir, HLOG_FILE_PREFIX + "5"),
            Corruptions.APPEND_GARBAGE, true, fs);
    fs.initialize(fs.getUri(), conf);
    
    HLogSplitter logSplitter = HLogSplitter.createLogSplitter(conf);
    logSplitter.splitLog(hbaseDir, hlogDir, oldLogDir, fs, conf);

    for (String region : regions) {
      Path logfile = getLogForRegion(hbaseDir, TABLE_NAME, region);
      assertEquals(NUM_WRITERS * ENTRIES, countHLog(logfile, fs, conf));
    }


  }

  @Test
  public void testFirstLineCorruptionLogFileSkipErrorsPasses() throws IOException {
    conf.setBoolean(HBASE_SKIP_ERRORS, true);
    generateHLogs(Integer.MAX_VALUE);
    corruptHLog(new Path(hlogDir, HLOG_FILE_PREFIX + "5"),
            Corruptions.INSERT_GARBAGE_ON_FIRST_LINE, true, fs);
    fs.initialize(fs.getUri(), conf);
    
    HLogSplitter logSplitter = HLogSplitter.createLogSplitter(conf);
    logSplitter.splitLog(hbaseDir, hlogDir, oldLogDir, fs, conf);

    for (String region : regions) {
      Path logfile = getLogForRegion(hbaseDir, TABLE_NAME, region);
      assertEquals((NUM_WRITERS - 1) * ENTRIES, countHLog(logfile, fs, conf));
    }


  }


  @Test
  public void testMiddleGarbageCorruptionSkipErrorsReadsHalfOfFile() throws IOException {
    conf.setBoolean(HBASE_SKIP_ERRORS, true);
    generateHLogs(Integer.MAX_VALUE);
    corruptHLog(new Path(hlogDir, HLOG_FILE_PREFIX + "5"),
            Corruptions.INSERT_GARBAGE_IN_THE_MIDDLE, false, fs);
    fs.initialize(fs.getUri(), conf);
    HLogSplitter logSplitter = HLogSplitter.createLogSplitter(conf);
    logSplitter.splitLog(hbaseDir, hlogDir, oldLogDir, fs, conf);

    for (String region : regions) {
      Path logfile = getLogForRegion(hbaseDir, TABLE_NAME, region);
      // the entries in the original logs are alternating regions
      // considering the sequence file header, the middle corruption should
      // affect at least half of the entries
      int goodEntries = (NUM_WRITERS - 1) * ENTRIES;
      int firstHalfEntries = (int) Math.ceil(ENTRIES / 2) - 1;
      assertTrue("The file up to the corrupted area hasn't been parsed",
              goodEntries + firstHalfEntries <= countHLog(logfile, fs, conf));
    }
  }

  @Test
  public void testCorruptedFileGetsArchivedIfSkipErrors() throws IOException {
    conf.setBoolean(HBASE_SKIP_ERRORS, true);

    Path c1 = new Path(hlogDir, HLOG_FILE_PREFIX + "0");
    Path c2 = new Path(hlogDir, HLOG_FILE_PREFIX + "5");
    Path c3 = new Path(hlogDir, HLOG_FILE_PREFIX + (NUM_WRITERS - 1));
    generateHLogs(-1);
    corruptHLog(c1, Corruptions.INSERT_GARBAGE_IN_THE_MIDDLE, false, fs);
    corruptHLog(c2, Corruptions.APPEND_GARBAGE, true, fs);
    corruptHLog(c3, Corruptions.INSERT_GARBAGE_ON_FIRST_LINE, true, fs);

    fs.initialize(fs.getUri(), conf);
    HLogSplitter logSplitter = HLogSplitter.createLogSplitter(conf);
    logSplitter.splitLog(hbaseDir, hlogDir, oldLogDir, fs, conf);

    FileStatus[] archivedLogs = fs.listStatus(corruptDir);

    assertEquals("expected a different file", c1.getName(), archivedLogs[0].getPath().getName());
    assertEquals("expected a different file", c2.getName(), archivedLogs[1].getPath().getName());
    assertEquals("expected a different file", c3.getName(), archivedLogs[2].getPath().getName());
    assertEquals(archivedLogs.length, 3);

  }

  @Test
  public void testLogsGetArchivedAfterSplit() throws IOException {
    conf.setBoolean(HBASE_SKIP_ERRORS, false);

    generateHLogs(-1);

    fs.initialize(fs.getUri(), conf);
    HLogSplitter logSplitter = HLogSplitter.createLogSplitter(conf);
    logSplitter.splitLog(hbaseDir, hlogDir, oldLogDir, fs, conf);

    FileStatus[] archivedLogs = fs.listStatus(oldLogDir);

    assertEquals("wrong number of files in the archive log", NUM_WRITERS, archivedLogs.length);
  }



  @Test(expected = IOException.class)
  public void testTrailingGarbageCorruptionLogFileSkipErrorsFalseThrows() throws IOException {
    conf.setBoolean(HBASE_SKIP_ERRORS, false);
    generateHLogs(Integer.MAX_VALUE);
    corruptHLog(new Path(hlogDir, HLOG_FILE_PREFIX + "5"),
            Corruptions.APPEND_GARBAGE, true, fs);

    fs.initialize(fs.getUri(), conf);
    HLogSplitter logSplitter = HLogSplitter.createLogSplitter(conf);
    logSplitter.splitLog(hbaseDir, hlogDir, oldLogDir, fs, conf);
  }

  @Test
  public void testCorruptedLogFilesSkipErrorsFalseDoesNotTouchLogs() throws IOException {
    conf.setBoolean(HBASE_SKIP_ERRORS, false);
    generateHLogs(-1);
    corruptHLog(new Path(hlogDir, HLOG_FILE_PREFIX + "5"),
            Corruptions.APPEND_GARBAGE, true, fs);
    fs.initialize(fs.getUri(), conf);
    try {
      HLogSplitter logSplitter = HLogSplitter.createLogSplitter(conf);
      logSplitter.splitLog(hbaseDir, hlogDir, oldLogDir, fs, conf);
    } catch (IOException e) {/* expected */}

    assertEquals("if skip.errors is false all files should remain in place",
            NUM_WRITERS, fs.listStatus(hlogDir).length);
  }


  @Test
  public void testSplit() throws IOException {
    generateHLogs(-1);
    fs.initialize(fs.getUri(), conf);
    HLogSplitter logSplitter = HLogSplitter.createLogSplitter(conf);
    logSplitter.splitLog(hbaseDir, hlogDir, oldLogDir, fs, conf);



    for (String region : regions) {
      Path logfile = getLogForRegion(hbaseDir, TABLE_NAME, region);
      assertEquals(NUM_WRITERS * ENTRIES, countHLog(logfile, fs, conf));

    }
  }

  @Test
  public void testLogDirectoryShouldBeDeletedAfterSuccessfulSplit()
  throws IOException {
    generateHLogs(-1);
    fs.initialize(fs.getUri(), conf);
    HLogSplitter logSplitter = HLogSplitter.createLogSplitter(conf);
    logSplitter.splitLog(hbaseDir, hlogDir, oldLogDir, fs, conf);
    FileStatus [] statuses = null;
    try {
      statuses = fs.listStatus(hlogDir);
      assertNull(statuses);
    } catch (FileNotFoundException e) {
      // hadoop 0.21 throws FNFE whereas hadoop 0.20 returns null
    }
  }

  /*
   * DISABLED for now. TODO: HBASE-2645
   * 
   * @Test public void testLogCannotBeWrittenOnceParsed() throws IOException {
   * AtomicLong counter = new AtomicLong(0); AtomicBoolean stop = new
   * AtomicBoolean(false); generateHLogs(9); fs.initialize(fs.getUri(), conf);
   * 
   * Thread zombie = new ZombieLastLogWriterRegionServer(writer[9], counter,
   * stop);
   * 
   * 
   * 
   * try { zombie.start();
   * 
   * logSplitter.splitLog(hbaseDir, hlogDir, oldLogDir, fs, conf);
   * 
   * Path logfile = getLogForRegion(hbaseDir, TABLE_NAME, "juliet");
   * 
   * // It's possible that the writer got an error while appending and didn't
   * count it // however the entry will in fact be written to file and split
   * with the rest long numberOfEditsInRegion = countHLog(logfile, fs, conf);
   * assertTrue("The log file could have at most 1 extra log entry, but " +
   * "can't have less. Zombie could write "+counter.get()
   * +" and logfile had only"+ numberOfEditsInRegion+" " + logfile,
   * counter.get() == numberOfEditsInRegion || counter.get() + 1 ==
   * numberOfEditsInRegion); } finally { stop.set(true); } }
   */

  @Test
  public void testSplitWillNotTouchLogsIfNewHLogGetsCreatedAfterSplitStarted()
  throws IOException {
    AtomicBoolean stop = new AtomicBoolean(false);
    generateHLogs(-1);
    fs.initialize(fs.getUri(), conf);
    Thread zombie = new ZombieNewLogWriterRegionServer(stop);
    
    try {
      zombie.start();
      try {
        HLogSplitter logSplitter = HLogSplitter.createLogSplitter(conf);
        logSplitter.splitLog(hbaseDir, hlogDir, oldLogDir, fs, conf);
      } catch (IOException ex) {/* expected */}
      int logFilesNumber = fs.listStatus(hlogDir).length;

      assertEquals("Log files should not be archived if there's an extra file after split",
              NUM_WRITERS + 1, logFilesNumber);
    } finally {
      stop.set(true);
    }

  }


  @Ignore
  @Test(expected = IOException.class)
  public void testSplitWillFailIfWritingToRegionFails() throws Exception {
    //leave 5th log open so we could append the "trap"
    generateHLogs(4);

    fs.initialize(fs.getUri(), conf);

    InstrumentedSequenceFileLogWriter.activateFailure = false;
    appendEntry(writer[4], TABLE_NAME, Bytes.toBytes("break"), ("r" + 999).getBytes(), FAMILY, QUALIFIER, VALUE, 0);
    writer[4].close();


    try {
      InstrumentedSequenceFileLogWriter.activateFailure = true;
      HLogSplitter logSplitter = HLogSplitter.createLogSplitter(conf);
      logSplitter.splitLog(hbaseDir, hlogDir, oldLogDir, fs, conf);

    } catch (IOException e) {
      assertEquals("java.io.IOException: This exception is instrumented and should only be thrown for testing", e.getMessage());
      throw e;
    } finally {
      InstrumentedSequenceFileLogWriter.activateFailure = false;
    }
  }


//  @Test
  public void testSplittingLargeNumberOfRegionsConsistency() throws IOException {

    regions.removeAll(regions);
    for (int i=0; i<100; i++) {
      regions.add("region__"+i);
    }

    generateHLogs(1, 100, -1);
    fs.initialize(fs.getUri(), conf);

    HLogSplitter logSplitter = HLogSplitter.createLogSplitter(conf);
    logSplitter.splitLog(hbaseDir, hlogDir, oldLogDir, fs, conf);
    fs.rename(oldLogDir, hlogDir);
    Path firstSplitPath = new Path(hbaseDir, Bytes.toString(TABLE_NAME) + ".first");
    Path splitPath = new Path(hbaseDir, Bytes.toString(TABLE_NAME));
    fs.rename(splitPath,
            firstSplitPath);


    fs.initialize(fs.getUri(), conf);
    logSplitter.splitLog(hbaseDir, hlogDir, oldLogDir, fs, conf);

    assertEquals(0, compareHLogSplitDirs(firstSplitPath, splitPath));
  }

  /**
   * This thread will keep writing to the file after the split process has started
   * It simulates a region server that was considered dead but woke up and wrote
   * some more to he last log entry
   */
  class ZombieLastLogWriterRegionServer extends Thread {
    AtomicLong editsCount;
    AtomicBoolean stop;
    Path log;
    HLog.Writer lastLogWriter;
    public ZombieLastLogWriterRegionServer(HLog.Writer writer, AtomicLong counter, AtomicBoolean stop) {
      this.stop = stop;
      this.editsCount = counter;
      this.lastLogWriter = writer;
    }

    @Override
    public void run() {
      if (stop.get()){
        return;
      }
      flushToConsole("starting");
      while (true) {
        try {

          appendEntry(lastLogWriter, TABLE_NAME, "juliet".getBytes(),
                  ("r" + editsCount).getBytes(), FAMILY, QUALIFIER, VALUE, 0);
          lastLogWriter.sync();
          editsCount.incrementAndGet();
          try {
            Thread.sleep(1);
          } catch (InterruptedException e) {
            //
          }


        } catch (IOException ex) {
          if (ex instanceof RemoteException) {
            flushToConsole("Juliet: got RemoteException " +
                    ex.getMessage() + " while writing " + (editsCount.get() + 1));
            break;
          } else {
            assertTrue("Failed to write " + editsCount.get(), false);
          }

        }
      }


    }
  }

  /**
   * This thread will keep adding new log files
   * It simulates a region server that was considered dead but woke up and wrote
   * some more to a new hlog
   */
  class ZombieNewLogWriterRegionServer extends Thread {
    AtomicBoolean stop;
    public ZombieNewLogWriterRegionServer(AtomicBoolean stop) {
      super("ZombieNewLogWriterRegionServer");
      this.stop = stop;
    }

    @Override
    public void run() {
      if (stop.get()) {
        return;
      }
      boolean splitStarted = false;
      Path p = new Path(hbaseDir, new String(TABLE_NAME));
      while (!splitStarted) {
        try {
          FileStatus [] statuses = fs.listStatus(p);
          // In 0.20, listStatus comes back with a null if file doesn't exit.
          // In 0.21, it throws FNFE.
          if (statuses != null && statuses.length > 0) {
            // Done.
            break;
          }
        } catch (FileNotFoundException e) {
          // Expected in hadoop 0.21
        } catch (IOException e1) {
          assertTrue("Failed to list status ", false);
        }
        flushToConsole("Juliet: split not started, sleeping a bit...");
        Threads.sleep(100);
      }

      Path julietLog = new Path(hlogDir, HLOG_FILE_PREFIX + ".juliet");
      try {
        HLog.Writer writer = HLog.createWriter(fs,
                julietLog, conf);
        appendEntry(writer, "juliet".getBytes(), ("juliet").getBytes(),
                ("r").getBytes(), FAMILY, QUALIFIER, VALUE, 0);
        writer.close();
        flushToConsole("Juliet file creator: created file " + julietLog);
      } catch (IOException e1) {
        assertTrue("Failed to create file " + julietLog, false);
      }
    }
  }

  private void flushToConsole(String s) {
    System.out.println(s);
    System.out.flush();
  }


  private void generateHLogs(int leaveOpen) throws IOException {
    generateHLogs(NUM_WRITERS, ENTRIES, leaveOpen);
  }

  private void generateHLogs(int writers, int entries, int leaveOpen) throws IOException {
    for (int i = 0; i < writers; i++) {
      writer[i] = HLog.createWriter(fs, new Path(hlogDir, HLOG_FILE_PREFIX + i), conf);
      for (int j = 0; j < entries; j++) {
        int prefix = 0;
        for (String region : regions) {
          String row_key = region + prefix++ + i + j;
          appendEntry(writer[i], TABLE_NAME, region.getBytes(),
                  row_key.getBytes(), FAMILY, QUALIFIER, VALUE, seq);
        }
      }
      if (i != leaveOpen) {
        writer[i].close();
        flushToConsole("Closing writer " + i);
      }
    }
  }

<<<<<<< HEAD
  private Path getLogForRegion(Path rootdir, byte[] table, String region) {
    return new Path(HRegion.getRegionDir(HTableDescriptor
            .getTableDir(rootdir, table),
            HRegionInfo.encodeRegionName(region.getBytes())),
            HLogSplitter.RECOVERED_EDITS);
=======
  private Path getLogForRegion(Path rootdir, byte[] table, String region)
  throws IOException {
    Path tdir = HTableDescriptor.getTableDir(rootdir, table);
    Path editsdir = HLog.getRegionDirRecoveredEditsDir(HRegion.getRegionDir(tdir,
      HRegionInfo.encodeRegionName(region.getBytes())));
    FileStatus [] files = this.fs.listStatus(editsdir);
    assertEquals(1, files.length);
    return files[0].getPath();
>>>>>>> 6d304cce
  }

  private void corruptHLog(Path path, Corruptions corruption, boolean close,
                           FileSystem fs) throws IOException {

    FSDataOutputStream out;
    int fileSize = (int) fs.listStatus(path)[0].getLen();

    FSDataInputStream in = fs.open(path);
    byte[] corrupted_bytes = new byte[fileSize];
    in.readFully(0, corrupted_bytes, 0, fileSize);
    in.close();

    switch (corruption) {
      case APPEND_GARBAGE:
        out = fs.append(path);
        out.write("-----".getBytes());
        closeOrFlush(close, out);
        break;

      case INSERT_GARBAGE_ON_FIRST_LINE:
        fs.delete(path, false);
        out = fs.create(path);
        out.write(0);
        out.write(corrupted_bytes);
        closeOrFlush(close, out);
        break;

      case INSERT_GARBAGE_IN_THE_MIDDLE:
        fs.delete(path, false);
        out = fs.create(path);
        int middle = (int) Math.floor(corrupted_bytes.length / 2);
        out.write(corrupted_bytes, 0, middle);
        out.write(0);
        out.write(corrupted_bytes, middle, corrupted_bytes.length - middle);
        closeOrFlush(close, out);
        break;
    }


  }

  private void closeOrFlush(boolean close, FSDataOutputStream out)
  throws IOException {
    if (close) {
      out.close();
    } else {
      out.sync();
      // Not in 0out.hflush();
    }
  }

  @SuppressWarnings("unused")
  private void dumpHLog(Path log, FileSystem fs, Configuration conf) throws IOException {
    HLog.Entry entry;
    HLog.Reader in = HLog.getReader(fs, log, conf);
    while ((entry = in.next()) != null) {
      System.out.println(entry);
    }
  }

  private int countHLog(Path log, FileSystem fs, Configuration conf) throws IOException {
    int count = 0;
    HLog.Reader in = HLog.getReader(fs, log, conf);
    while (in.next() != null) {
      count++;
    }
    return count;
  }


  public long appendEntry(HLog.Writer writer, byte[] table, byte[] region,
                          byte[] row, byte[] family, byte[] qualifier,
                          byte[] value, long seq)
          throws IOException {

    long time = System.nanoTime();
    WALEdit edit = new WALEdit();
    seq++;
    edit.add(new KeyValue(row, family, qualifier, time, KeyValue.Type.Put, value));
    writer.append(new HLog.Entry(new HLogKey(region, table, seq, time), edit));
    writer.sync();
    return seq;

  }


  private void injectEmptyFile(String suffix, boolean closeFile)
          throws IOException {
    HLog.Writer writer = HLog.createWriter(
            fs, new Path(hlogDir, HLOG_FILE_PREFIX + suffix), conf);
    if (closeFile) writer.close();
  }

  @SuppressWarnings("unused")
  private void listLogs(FileSystem fs, Path dir) throws IOException {
    for (FileStatus file : fs.listStatus(dir)) {
      System.out.println(file.getPath());
    }

  }

  private int compareHLogSplitDirs(Path p1, Path p2) throws IOException {
    FileStatus[] f1 = fs.listStatus(p1);
    FileStatus[] f2 = fs.listStatus(p2);

    for (int i=0; i<f1.length; i++) {
<<<<<<< HEAD
      if (!logsAreEqual(
          new Path(f1[i].getPath(), HLogSplitter.RECOVERED_EDITS), new Path(
              f2[i].getPath(), HLogSplitter.RECOVERED_EDITS))) {
=======
      // Regions now have a directory named RECOVERED_EDITS_DIR and in here
      // are split edit files.  In below presume only 1.
      Path rd1 = HLog.getRegionDirRecoveredEditsDir(f1[i].getPath());
      FileStatus [] rd1fs = fs.listStatus(rd1);
      assertEquals(1, rd1fs.length);
      Path rd2 = HLog.getRegionDirRecoveredEditsDir(f2[i].getPath());
      FileStatus [] rd2fs = fs.listStatus(rd2);
      assertEquals(1, rd2fs.length);
      if (!logsAreEqual(rd1fs[0].getPath(), rd2fs[0].getPath())) {
>>>>>>> 6d304cce
        return -1;
      }
    }
    return 0;
  }

  private boolean logsAreEqual(Path p1, Path p2) throws IOException {
    HLog.Reader in1, in2;
    in1 = HLog.getReader(fs, p1, conf);
    in2 = HLog.getReader(fs, p2, conf);
    HLog.Entry entry1;
    HLog.Entry entry2;
    while ((entry1 = in1.next()) != null) {
      entry2 = in2.next();
      if ((entry1.getKey().compareTo(entry2.getKey()) != 0) ||
              (!entry1.getEdit().toString().equals(entry2.getEdit().toString()))) {
        return false;
      }
    }
    return true;
  }
}<|MERGE_RESOLUTION|>--- conflicted
+++ resolved
@@ -387,34 +387,36 @@
       // hadoop 0.21 throws FNFE whereas hadoop 0.20 returns null
     }
   }
-
-  /*
-   * DISABLED for now. TODO: HBASE-2645
-   * 
-   * @Test public void testLogCannotBeWrittenOnceParsed() throws IOException {
-   * AtomicLong counter = new AtomicLong(0); AtomicBoolean stop = new
-   * AtomicBoolean(false); generateHLogs(9); fs.initialize(fs.getUri(), conf);
-   * 
-   * Thread zombie = new ZombieLastLogWriterRegionServer(writer[9], counter,
-   * stop);
-   * 
-   * 
-   * 
-   * try { zombie.start();
-   * 
-   * logSplitter.splitLog(hbaseDir, hlogDir, oldLogDir, fs, conf);
-   * 
-   * Path logfile = getLogForRegion(hbaseDir, TABLE_NAME, "juliet");
-   * 
-   * // It's possible that the writer got an error while appending and didn't
-   * count it // however the entry will in fact be written to file and split
-   * with the rest long numberOfEditsInRegion = countHLog(logfile, fs, conf);
-   * assertTrue("The log file could have at most 1 extra log entry, but " +
-   * "can't have less. Zombie could write "+counter.get()
-   * +" and logfile had only"+ numberOfEditsInRegion+" " + logfile,
-   * counter.get() == numberOfEditsInRegion || counter.get() + 1 ==
-   * numberOfEditsInRegion); } finally { stop.set(true); } }
-   */
+/* DISABLED for now.  TODO: HBASE-2645 
+  @Test
+  public void testLogCannotBeWrittenOnceParsed() throws IOException {
+    AtomicLong counter = new AtomicLong(0);
+    AtomicBoolean stop = new AtomicBoolean(false);
+    generateHLogs(9);
+    fs.initialize(fs.getUri(), conf);
+
+    Thread zombie = new ZombieLastLogWriterRegionServer(writer[9], counter, stop);
+
+
+
+    try {
+      zombie.start();
+
+      HLog.splitLog(hbaseDir, hlogDir, oldLogDir, fs, conf);
+
+      Path logfile = getLogForRegion(hbaseDir, TABLE_NAME, "juliet");
+
+      // It's possible that the writer got an error while appending and didn't count it
+      // however the entry will in fact be written to file and split with the rest
+      long numberOfEditsInRegion = countHLog(logfile, fs, conf);
+      assertTrue("The log file could have at most 1 extra log entry, but " +
+              "can't have less. Zombie could write "+counter.get() +" and logfile had only"+ numberOfEditsInRegion+" "  + logfile, counter.get() == numberOfEditsInRegion ||
+                      counter.get() + 1 == numberOfEditsInRegion);
+    } finally {
+      stop.set(true);
+    }
+  }
+*/
 
   @Test
   public void testSplitWillNotTouchLogsIfNewHLogGetsCreatedAfterSplitStarted()
@@ -441,7 +443,7 @@
   }
 
 
-  @Ignore
+
   @Test(expected = IOException.class)
   public void testSplitWillFailIfWritingToRegionFails() throws Exception {
     //leave 5th log open so we could append the "trap"
@@ -625,13 +627,6 @@
     }
   }
 
-<<<<<<< HEAD
-  private Path getLogForRegion(Path rootdir, byte[] table, String region) {
-    return new Path(HRegion.getRegionDir(HTableDescriptor
-            .getTableDir(rootdir, table),
-            HRegionInfo.encodeRegionName(region.getBytes())),
-            HLogSplitter.RECOVERED_EDITS);
-=======
   private Path getLogForRegion(Path rootdir, byte[] table, String region)
   throws IOException {
     Path tdir = HTableDescriptor.getTableDir(rootdir, table);
@@ -640,7 +635,6 @@
     FileStatus [] files = this.fs.listStatus(editsdir);
     assertEquals(1, files.length);
     return files[0].getPath();
->>>>>>> 6d304cce
   }
 
   private void corruptHLog(Path path, Corruptions corruption, boolean close,
@@ -748,11 +742,6 @@
     FileStatus[] f2 = fs.listStatus(p2);
 
     for (int i=0; i<f1.length; i++) {
-<<<<<<< HEAD
-      if (!logsAreEqual(
-          new Path(f1[i].getPath(), HLogSplitter.RECOVERED_EDITS), new Path(
-              f2[i].getPath(), HLogSplitter.RECOVERED_EDITS))) {
-=======
       // Regions now have a directory named RECOVERED_EDITS_DIR and in here
       // are split edit files.  In below presume only 1.
       Path rd1 = HLog.getRegionDirRecoveredEditsDir(f1[i].getPath());
@@ -762,7 +751,6 @@
       FileStatus [] rd2fs = fs.listStatus(rd2);
       assertEquals(1, rd2fs.length);
       if (!logsAreEqual(rd1fs[0].getPath(), rd2fs[0].getPath())) {
->>>>>>> 6d304cce
         return -1;
       }
     }
