--- conflicted
+++ resolved
@@ -160,17 +160,10 @@
         log.rollWriter();
       }
       log.close();
-<<<<<<< HEAD
-      Path splitsdir = new Path(this.dir, "splits");
+      Path splitsdir = new Path(dir, "splits");
       HLogSplitter logSplitter = HLogSplitter.createLogSplitter(conf);
       List<Path> splits =
-        logSplitter.splitLog(splitsdir, logdir,
-          this.oldLogDir, this.fs, conf);
-=======
-      Path splitsdir = new Path(dir, "splits");
-      List<Path> splits =
-        HLog.splitLog(splitsdir, logdir, oldLogDir, fs, conf);
->>>>>>> 6d304cce
+        logSplitter.splitLog(splitsdir, logdir, oldLogDir, fs, conf);
       verifySplits(splits, howmany);
       log = null;
     } finally {
@@ -325,12 +318,8 @@
   // 1. HDFS-200 (append support)
   // 2. HDFS-988 (SafeMode should freeze file operations
   //              [FSNamesystem.nextGenerationStampForBlock])
-<<<<<<< HEAD
   // 3. HDFS-142 (on restart, maintain pendingCreates)
-=======
-  // 3. HDFS-142 (on restart, maintain pendingCreates) 
   @Test
->>>>>>> 6d304cce
   public void testAppendClose() throws Exception {
     byte [] tableName = Bytes.toBytes(getName());
     HRegionInfo regioninfo = new HRegionInfo(new HTableDescriptor(tableName),
@@ -417,13 +406,8 @@
       throw t.exception;
 
     // Make sure you can read all the content
-<<<<<<< HEAD
     SequenceFile.Reader reader
-      = new SequenceFile.Reader(this.fs, walPath, this.conf);
-=======
-    SequenceFile.Reader reader 
       = new SequenceFile.Reader(fs, walPath, conf);
->>>>>>> 6d304cce
     int count = 0;
     HLogKey key = HLog.newKey(conf);
     WALEdit val = new WALEdit();
